--- conflicted
+++ resolved
@@ -260,13 +260,9 @@
     }
     this.processCount += 1;
     if (this.debuging) {
-<<<<<<< HEAD
       this.logger.info(
-        `Enter processMessageData ${this.processCount}, ${this.processingMessageData} `
+        `Enter processMessageData ${this.processCount}, ${this.processingMessageData}`
       );
-=======
-      this.logger.info(`Enter processMessageData ${this.processCount}, ${this.processingMessageData} `);
->>>>>>> 15a996ac
     }
     this.processingMessageData = true;
 
